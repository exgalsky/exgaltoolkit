import sys
import os
import logging
from .ics import ICs
from . import defaults as mgd
import exgaltoolkit.util.ext_interface as xgc
import exgaltoolkit.util.log_util as xglogutil
import exgaltoolkit.util.backend  as xgback

class Sky:
    '''Sky'''
    def __init__(self, **kwargs):

        self.ID       = kwargs.get(      'ID',mgd.ID)
        self.seed     = kwargs.get(    'seed',mgd.ID)
        self.N        = kwargs.get(       'N',mgd.N)
        self.Niter    = kwargs.get(   'Niter',mgd.Niter)
        self.input    = kwargs.get(   'input',mgd.input)
        self.Lbox     = kwargs.get(    'Lbox',mgd.Lbox)
        self.zInit    = kwargs.get(   'zInit',mgd.zInit)
        self.laststep = kwargs.get('laststep',mgd.laststep)
        self.Nside    = kwargs.get(   'Nside',mgd.Nside)
        self.icw      = kwargs.get(     'icw',mgd.icw)
        self.nlpt     = kwargs.get(    'nlpt',mgd.nlpt)
        self.gpu      = kwargs.get(     'gpu',mgd.gpu)
        self.mpi      = kwargs.get(     'mpi',mgd.mpi)

        from mpi4py import MPI

        self.parallel = False
        self.nproc    = MPI.COMM_WORLD.Get_size()
        self.mpiproc  = MPI.COMM_WORLD.Get_rank()
        self.comm     = MPI.COMM_WORLD
        self.task_tag = "MPI process "+str(self.mpiproc)

        if MPI.COMM_WORLD.Get_size() > 1: self.parallel = True

    def get_power_array(self):
        import numpy as np
        k = np.logspace(-3,1,1000) # Mpc
        pk = k # NEED TO IMPLEMENT ACTUAL pk in 1/Mpc
        result = np.asarray([k,pk])
        return result

    def run(self, **kwargs):
        import jax
        import exgaltoolkit.lpt as lpt
        from time import time
        times={'t0' : time()}

        if not self.parallel:
            cube = lpt.Cube(N=self.N,Lbox=self.Lbox,partype=None)
        else:
            jax.distributed.initialize()
            cube = lpt.Cube(N=self.N,Lbox=self.Lbox)
        if self.laststep == 'init':
            return 0
        
        err = 0
        seeds = range(self.seed,self.seed+self.Niter)
        i = 0
        for seed in seeds:
            if i==1:
                times={'t0' : time()}
            err += self.generatesky(seed,cube,times)
            i += 1
        xglogutil.summarizetime(None,times,self.comm, self.mpiproc)
        
        return err

    def generatesky(self, seed, cube, times, **kwargs):
        from time import time
        import datetime

        import jax
        import exgaltoolkit.lpt as lpt
        jax.config.update("jax_enable_x64", True)

        import logging
        for handler in logging.root.handlers[:]:
            logging.root.removeHandler(handler)

        if self.mpiproc == 0:
            xglogutil.parprint(f'\nGenerating sky for model "{self.ID}" with seed={seed}')

        #### NOISE GENERATION
        delta = cube.generate_noise(seed=seed)
        times = xglogutil.profiletime(None, 'noise generation', times, self.comm, self.mpiproc)
        if self.laststep == 'noise':
            return 0

        for handler in logging.root.handlers[:]:
            logging.root.removeHandler(handler)

        #### NOISE CONVOLUTION TO OBTAIN DELTA
        backend = xgback.Backend(force_no_gpu=True,force_no_mpi=True,logging_level=-logging.ERROR)
        pofk = self.get_power_array()
        delta = cube.noise2delta(delta,pofk)
        times = xglogutil.profiletime(None, 'noise convolution', times, self.comm, self.mpiproc)
        if self.laststep == 'convolution':
            return 0

        for handler in logging.root.handlers[:]:
            logging.root.removeHandler(handler)
                
        #### LPT DISPLACEMENTS FROM DENSITY CONTRAST
        if self.nlpt > 0:
            cube.slpt(infield=self.input,delta=delta) # s1 and s2 in cube.[s1x,s1y,s1z,s2x,s2y,s2z]
        times = xglogutil.profiletime(None, '2LPT', times, self.comm, self.mpiproc)

        #### WRITE INITIAL CONDITIONS
        if self.icw:
<<<<<<< HEAD
            ics = ICs(self,cosmo,cube,fname=self.ID+'_'+str(seed)+'_Lbox-'+str(self.Lbox)+'_N-'+str(self.N)+'_proc-'+str(self.mpiproc))
=======
            omegam, h = self.get_background_cosmo()
            za, d1ofz, d2ofz, Hofz = self.get_dynamics_arrays()
            fname=self.ID+'_'+str(seed)+'_Lbox-'+str(self.Lbox)+'_N-'+str(self.N)+'_proc-'+str(self.mpiproc))
            ics = mockgen.ICs(self,cube, za, d1ofz, d2ofz, Hofz, omegam, h,fname=fname)
>>>>>>> 10f8cab9
            ics.writeics()
            times = xglogutil.profiletime(None, 'write ICs', times, self.comm, self.mpiproc)
        if self.laststep == 'writeics':
            return 0

        for handler in logging.root.handlers[:]:
            logging.root.removeHandler(handler)

        return 0
<|MERGE_RESOLUTION|>--- conflicted
+++ resolved
@@ -110,14 +110,11 @@
 
         #### WRITE INITIAL CONDITIONS
         if self.icw:
-<<<<<<< HEAD
-            ics = ICs(self,cosmo,cube,fname=self.ID+'_'+str(seed)+'_Lbox-'+str(self.Lbox)+'_N-'+str(self.N)+'_proc-'+str(self.mpiproc))
-=======
+#            ics = ICs(self,cosmo,cube,fname=self.ID+'_'+str(seed)+'_Lbox-'+str(self.Lbox)+'_N-'+str(self.N)+'_proc-'+str(self.mpiproc))
             omegam, h = self.get_background_cosmo()
             za, d1ofz, d2ofz, Hofz = self.get_dynamics_arrays()
             fname=self.ID+'_'+str(seed)+'_Lbox-'+str(self.Lbox)+'_N-'+str(self.N)+'_proc-'+str(self.mpiproc))
             ics = mockgen.ICs(self,cube, za, d1ofz, d2ofz, Hofz, omegam, h,fname=fname)
->>>>>>> 10f8cab9
             ics.writeics()
             times = xglogutil.profiletime(None, 'write ICs', times, self.comm, self.mpiproc)
         if self.laststep == 'writeics':
